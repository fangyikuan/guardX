# Must import this before torch, otherwise jaxlib will get error: "DLPack tensor is on GPU, but no GPU backend was provided"
from jax import numpy as jp

import os
os.sys.path.append(os.path.join(os.path.dirname(os.path.realpath(__file__)), '..'))
import numpy as np
import torch
from torch.optim import Adam
import gym
import time
import copy
import scpo_core as core
from utils.logx import EpochLogger, setup_logger_kwargs, colorize
from utils.mpi_pytorch import setup_pytorch_for_mpi, sync_params, mpi_avg_grads
from utils.mpi_tools import mpi_fork, mpi_avg, proc_id, mpi_statistics_scalar, num_procs, mpi_sum
from safe_rl_envs.envs.engine import Engine as  safe_rl_envs_Engine
from utils.safe_rl_env_config import configuration
import os.path as osp

device = torch.device("cuda:0" if torch.cuda.is_available() else "cpu")
EPS = 1e-8

class SCPOBufferX:
    """
    A buffer for storing trajectories experienced by a SCPO agent interacting
    with the environment, and using Generalized Advantage Estimation (GAE-Lambda)
    for calculating the advantages of state-action pairs.
    
    Important notice! This bufferX assumes only one batch of episodes is collected per epoch.
    """
    
    def __init__(self, env_num, max_ep_len, obs_dim, act_dim, gamma=0.99, lam=0.95, cgamma=1., clam=0.95):
        self.obs_buf = torch.zeros(core.combined_shape(env_num, (max_ep_len, obs_dim[0])), dtype=torch.float32).to(device)
        self.act_buf = torch.zeros(core.combined_shape(env_num, (max_ep_len, act_dim[0])), dtype=torch.float32).to(device)
        self.adv_buf = torch.zeros(env_num, max_ep_len, dtype=torch.float32).to(device)
        self.rew_buf = torch.zeros(env_num, max_ep_len, dtype=torch.float32).to(device)
        self.ret_buf = torch.zeros(env_num, max_ep_len, dtype=torch.float32).to(device)
        self.val_buf = torch.zeros(env_num, max_ep_len, dtype=torch.float32).to(device)
        self.cost_buf = torch.zeros(env_num, max_ep_len, dtype=torch.float32).to(device)
        self.cost_ret_buf = torch.zeros(env_num, max_ep_len, dtype=torch.float32).to(device)
        self.cost_val_buf = torch.zeros(env_num, max_ep_len, dtype=torch.float32).to(device)
        self.adc_buf = torch.zeros(env_num, max_ep_len, dtype=torch.float32).to(device)
        self.logp_buf = torch.zeros(env_num, max_ep_len, dtype=torch.float32).to(device)
        self.mu_buf = torch.zeros(core.combined_shape(env_num, (max_ep_len, act_dim[0])), dtype=torch.float32).to(device)
        self.logstd_buf = torch.zeros(core.combined_shape(env_num, (max_ep_len, act_dim[0])), dtype=torch.float32).to(device)
        self.gamma, self.lam = gamma, lam
        self.cgamma, self.clam = cgamma, clam # there is no discount for the cost for MMDP 
        self.ptr = np.zeros(env_num, dtype=np.int16)
        self.path_start_idx = np.zeros(env_num, dtype=np.int16)
        self.max_ep_len = max_ep_len
        self.env_num = env_num

    def store(self, obs, act, rew, val, logp, cost, cost_val, mu, logstd):
        """
        Append one timestep of agent-environment interaction to the buffer.
        All input are env_num batch elements. E.g. shape(obs) = (env_num, obs_shape).
        """
        # all all environments should have run same steps, and buffer has to have room so you can store     
        assert len(set(self.ptr)) == 1
        assert self.ptr[0] < self.max_ep_len
        ptr = self.ptr[0]
        self.obs_buf[:,ptr,:] = obs
        self.act_buf[:,ptr,:] = act
        self.rew_buf[:,ptr] = rew
        self.val_buf[:,ptr] = val
        self.logp_buf[:,ptr] = logp
        self.cost_buf[:,ptr] = cost
        self.cost_val_buf[:,ptr] = cost_val
        self.mu_buf[:,ptr,:] = mu
        self.logstd_buf[:,ptr,:] = logstd
        self.ptr += 1
        
    def finish_path(self, last_val=None, last_cost_val=None, done=None):
        """
        Call this at the end of a trajectory, or when one gets cut off
        by an epoch ending. This looks back in the buffer to where the
        trajectory started, and uses rewards and value estimates from
        the whole trajectory to compute advantage estimates with GAE-Lambda,
        as well as compute the rewards-to-go for each state, to use as
        the targets for the value function.

        The "last_val" argument row entry should be 0 if the trajectory ended
        because the agent reached a terminal state (died), and otherwise
        should be V(s_T), the value function estimated for the last state.
        This allows us to bootstrap the reward-to-go calculation to account
        for timesteps beyond the arbitrary episode horizon (or epoch cutoff).
        
        The "done" argument indicates which environment should be considered
        for finish_path.
        """ 
        if np.all(self.path_start_idx == 0) and np.all(self.ptr == self.max_ep_len):
            # simplest case, all enviroment is done at end batch episode, 
            # proceed with batch operation
            if len(last_val.shape) == 1:
                last_val = last_val.unsqueeze(1)
            assert last_val.shape == (self.env_num, 1)
            if len(last_cost_val.shape) == 1:
                last_cost_val = last_cost_val.unsqueeze(1)
            assert last_cost_val.shape == (self.env_num, 1)
            rews = torch.hstack((self.rew_buf, last_val))
            vals = torch.hstack((self.val_buf, last_val))
            costs = torch.hstack((self.cost_buf, last_cost_val))
            cost_vals = torch.hstack((self.cost_val_buf, last_cost_val))
            
            # the next two lines implement GAE-Lambda advantage calculation
            deltas = rews[:,:-1] + self.gamma * vals[:,1:] - vals[:,:-1]
            self.adv_buf = torch.from_numpy(core.batch_discount_cumsum(deltas, self.gamma * self.lam).astype(np.float32)).to(device)
            
            # cost advantage calculation
            cost_deltas = costs[:,:-1] + self.cgamma * cost_vals[:,1:] - cost_vals[:,:-1]
            self.adc_buf = torch.from_numpy(core.batch_discount_cumsum(cost_deltas, self.cgamma * self.clam).astype(np.float32)).to(device)
            
            # the next line computes rewards-to-go, to be targets for the value function
            self.ret_buf = torch.from_numpy(core.batch_discount_cumsum(rews, self.gamma)[:,:-1].astype(np.float32)).to(device)
            self.cost_ret_buf = torch.from_numpy(core.batch_discount_cumsum(costs, self.cgamma)[:,:-1].astype(np.float32)).to(device)
            
        else:
            # path slice are different for each environment, 
            # separate treatement is required for each environment
            done_env_idx_all = np.where(done == 1)[0]
            for done_env_idx in done_env_idx_all:
                path_slice = slice(self.path_start_idx[done_env_idx], self.ptr[done_env_idx])
                rews = np.append(self.rew_buf[done_env_idx, path_slice].cpu().numpy(), last_val[done_env_idx].cpu().numpy())
                vals = np.append(self.val_buf[done_env_idx, path_slice].cpu().numpy(), last_val[done_env_idx].cpu().numpy())
                costs = np.append(self.cost_buf[done_env_idx, path_slice].cpu().numpy(), last_cost_val[done_env_idx].cpu().numpy())
                cost_vals = np.append(self.cost_val_buf[done_env_idx, path_slice].cpu().numpy(), last_cost_val[done_env_idx].cpu().numpy())
                
                # the next two lines implement GAE-Lambda advantage calculation
                deltas = rews[:-1] + self.gamma * vals[1:] - vals[:-1]
                cost_deltas = costs[:-1] + self.cgamma * cost_vals[1:] - cost_vals[:-1]
                
                self.adv_buf[done_env_idx, path_slice] = torch.from_numpy(core.discount_cumsum(deltas, self.gamma * self.lam).astype(np.float32)).to(device)
                self.adc_buf[done_env_idx, path_slice] = torch.from_numpy(core.discount_cumsum(cost_deltas, self.cgamma * self.clam).astype(np.float32)).to(device)
                
                # the next line computes rewards-to-go, to be targets for the value function
                self.ret_buf[done_env_idx, path_slice] = torch.from_numpy(core.discount_cumsum(rews, self.gamma)[:-1].astype(np.float32)).to(device)
                self.cost_ret_buf[done_env_idx, path_slice] = torch.from_numpy(core.discount_cumsum(costs, self.cgamma)[:-1].astype(np.float32)).to(device)
                
                self.path_start_idx[done_env_idx] = self.ptr[done_env_idx]

    def get(self):
        """
        Call this at the end of an epoch to get all of the data from
        the buffer, with advantages appropriately normalized (shifted to have
        mean zero and std one). Also, resets some pointers in the buffer.
        """
        assert len(set(self.ptr)) == 1
        assert self.ptr[0] == self.max_ep_len    # buffer has to be full before you can get
        self.ptr = np.zeros(self.env_num, dtype=np.int16)
        self.path_start_idx = np.zeros(self.env_num, dtype=np.int16)
        # the next two lines implement the advantage normalization trick
        def normalized_advantage(adv_buf_instance):
            adv_mean, adv_std = mpi_statistics_scalar(adv_buf_instance)
            adv_buf_instance = (adv_buf_instance - adv_mean) / adv_std
            return adv_buf_instance
        def normalized_cost_advantage(adc_buf_instance):
            adv_mean, _ = mpi_statistics_scalar(adc_buf_instance)
            # center cost advantage, but don't scale
            adc_buf_instance = (adc_buf_instance - adv_mean)
            return adc_buf_instance
        self.adv_buf = torch.from_numpy(np.asarray([normalized_advantage(adv_buf_instance) for adv_buf_instance in self.adv_buf.cpu().numpy()])).to(device)
        self.adc_buf = torch.from_numpy(np.asarray([normalized_cost_advantage(adc_buf_instance) for adc_buf_instance in self.adc_buf.cpu().numpy()])).to(device)
        
        data = dict(obs=self.obs_buf.view(self.env_num * self.max_ep_len, self.obs_buf.shape[-1]), 
                    act=self.act_buf.view(self.env_num * self.max_ep_len, self.act_buf.shape[-1]),
                    ret=self.ret_buf.view(self.env_num * self.max_ep_len),
                    adv=self.adv_buf.view(self.env_num * self.max_ep_len),
                    cost_ret=self.cost_ret_buf.view(self.env_num * self.max_ep_len),
                    adc=self.adc_buf.view(self.env_num * self.max_ep_len),
                    logp=self.logp_buf.view(self.env_num * self.max_ep_len),
                    mu=self.mu_buf.view(self.env_num * self.max_ep_len, self.mu_buf.shape[-1]),
                    logstd=self.logstd_buf.view(self.env_num * self.max_ep_len, self.logstd_buf.shape[-1]),
        )
        return {k: v for k,v in data.items()}
    
    
def get_net_param_np_vec(net):
    """
        Get the parameters of the network as numpy vector
    """
    return torch.cat([val.flatten() for val in net.parameters()], axis=0).detach().cpu().numpy()

def assign_net_param_from_flat(param_vec, net):
    param_sizes = [np.prod(list(val.shape)) for val in net.parameters()]
    ptr = 0
    for s, param in zip(param_sizes, net.parameters()):
        param.data.copy_(torch.from_numpy(param_vec[ptr:ptr+s]).reshape(param.shape))
        ptr += s

def cg(Ax, b, cg_iters=100):
    x = np.zeros_like(b)
    r = b.copy() # Note: should be 'b - Ax', but for x=0, Ax=0. Change if doing warm start.
    p = r.copy()
    r_dot_old = np.dot(r,r)
    for _ in range(cg_iters):
        z = Ax(p)
        alpha = r_dot_old / (np.dot(p, z) + EPS)
        x += alpha * p
        r -= alpha * z
        r_dot_new = np.dot(r,r)
        p = r + (r_dot_new / r_dot_old) * p
        r_dot_old = r_dot_new
        # early stopping 
        if np.linalg.norm(p) < EPS:
            break
    return x

def auto_grad(objective, net, to_numpy=True):
    """
    Get the gradient of the objective with respect to the parameters of the network
    """
    grad = torch.autograd.grad(objective, net.parameters(), create_graph=True)
    if to_numpy:
        return torch.cat([val.flatten() for val in grad], axis=0).detach().cpu().numpy()
    else:
        return torch.cat([val.flatten() for val in grad], axis=0)

def auto_hession_x(objective, net, x):
    """
    Returns 
    """
    jacob = auto_grad(objective, net, to_numpy=False)
    
    return auto_grad(torch.dot(jacob, x), net, to_numpy=True)

def scpo(env_fn, actor_critic=core.MLPActorCritic, ac_kwargs=dict(), seed=0, 
        env_num=100, max_ep_len=1000, epochs=50, gamma=0.99, 
        vf_lr=1e-3, vcf_lr=1e-3, train_v_iters=80, train_vc_iters=80, lam=0.97, 
        target_kl=0.01, target_cost = 1.5, logger_kwargs=dict(), save_freq=10, backtrack_coeff=0.8, 
        backtrack_iters=100, model_save=False, cost_reduction=0):
    """
    State-wise Constrained Policy Optimization, 
 
    Args:
        env_fn : A function which creates a copy of the environment.
            The environment must satisfy the OpenAI Gym API.

        actor_critic: The constructor method for a PyTorch Module with a 
            ``step`` method, an ``act`` method, a ``pi`` module, and a ``v`` 
            module. The ``step`` method should accept a batch of observations 
            and return:

            ===========  ================  ======================================
            Symbol       Shape             Description
            ===========  ================  ======================================
            ``a``        (batch, act_dim)  | Numpy array of actions for each 
                                           | observation.
            ``v``        (batch,)          | Numpy array of value estimates
                                           | for the provided observations.
            ``logp_a``   (batch,)          | Numpy array of log probs for the
                                           | actions in ``a``.
            ===========  ================  ======================================

            The ``act`` method behaves the same as ``step`` but only returns ``a``.

            The ``pi`` module's forward call should accept a batch of 
            observations and optionally a batch of actions, and return:

            ===========  ================  ======================================
            Symbol       Shape             Description
            ===========  ================  ======================================
            ``pi``       N/A               | Torch Distribution object, containing
                                           | a batch of distributions describing
                                           | the policy for the provided observations.
            ``logp_a``   (batch,)          | Optional (only returned if batch of
                                           | actions is given). Tensor containing 
                                           | the log probability, according to 
                                           | the policy, of the provided actions.
                                           | If actions not given, will contain
                                           | ``None``.
            ===========  ================  ======================================

            The ``v`` module's forward call should accept a batch of observations
            and return:

            ===========  ================  ======================================
            Symbol       Shape             Description
            ===========  ================  ======================================
            ``v``        (batch,)          | Tensor containing the value estimates
                                           | for the provided observations. (Critical: 
                                           | make sure to flatten this!)
            ===========  ================  ======================================


        ac_kwargs (dict): Any kwargs appropriate for the ActorCritic object 
            you provided to PPO.

        seed (int): Seed for random number generators.

        env_num (int): Number of environment copies running in parallel.

        epochs (int): Number of epochs of interaction (equivalent to
            number of policy updates) to perform.

        gamma (float): Discount factor. (Always between 0 and 1.)

        vf_lr (float): Learning rate for value function optimizer.
        
        vcf_lr (float): Learning rate for cost value function optimizer.

        train_v_iters (int): Number of gradient descent steps to take on 
            value function per epoch.
            
        train_vc_iters (int): Number of gradient descent steps to take on 
            cost value function per epoch.

        lam (float): Lambda for GAE-Lambda. (Always between 0 and 1,
            close to 1.)

        max_ep_len (int): Maximum length of trajectory / episode / rollout.

        target_kl (float): Roughly what KL divergence we think is appropriate
            between new and old policies after an update. This will get used 
            for early stopping. (Usually small, 0.01 or 0.05.)
            
        target_cost (float): Cost limit that the agent should satisfy

        logger_kwargs (dict): Keyword args for EpochLogger.

        save_freq (int): How often (in terms of gap between epochs) to save
            the current policy and value function.
            
        backtrack_coeff (float): Scaling factor for line search.
        
        backtrack_iters (int): Number of line search steps.
        
        model_save (bool): If saving model.
        
        cost_reduction (float): Cost reduction imit when current policy is infeasible.

    """

    # Special function to avoid certain slowdowns from PyTorch + MPI combo.
    setup_pytorch_for_mpi()

    # Set up logger and save configuration
    logger = EpochLogger(**logger_kwargs)
    logger.save_config(locals())

    # Random seed
    seed += 10000 * proc_id()
    torch.manual_seed(seed)
    np.random.seed(seed)

    # Instantiate environment
    env = env_fn() 
    obs_dim = (env.observation_space.shape[0]+1,) # this is especially designed for SCPO, since we require an additional M in the observation space 
    act_dim = env.action_space.shape

    # Create actor-critic module
    ac = actor_critic(env.observation_space, env.action_space, **ac_kwargs).to(device)

    # Sync params across processes
    sync_params(ac)

    # Count variables
    var_counts = tuple(core.count_vars(module) for module in [ac.pi, ac.v])
    logger.log('\nNumber of parameters: \t pi: %d, \t v: %d\n'%var_counts)

    # Set up experience buffer
    local_steps_per_epoch = int(max_ep_len * env_num / num_procs())
    buf = SCPOBufferX(env_num, max_ep_len, obs_dim, act_dim, gamma, lam)
    
    #! TODO: make sure max_ep_len of buffer is the same with the max_ep_len setting from environment, error if not
    
    def compute_kl_pi(data, cur_pi):
        """
        Return the sample average KL divergence between old and new policies
        """
        obs, mu_old, logstd_old = data['obs'], data['mu'], data['logstd']
        
        # Average KL Divergence  
        average_kl = cur_pi._d_kl(
            torch.as_tensor(obs, dtype=torch.float32),
            torch.as_tensor(mu_old, dtype=torch.float32),
            torch.as_tensor(logstd_old, dtype=torch.float32), device=device)
        
        return average_kl
    
    def compute_cost_pi(data, cur_pi):
        """
        Return the suggorate cost for current policy
        """
        obs, act, adc, logp_old = data['obs'], data['act'], data['adc'], data['logp']
        
        # Surrogate cost function 
        pi, logp = cur_pi(obs, act)
        ratio = torch.exp(logp - logp_old)
        surr_cost = (ratio * adc).sum()
        epochs = len(logger.epoch_dict['EpCost'])
        surr_cost /= epochs # the average 
        
        return surr_cost
        
        
    def compute_loss_pi(data, cur_pi):
        """
        The reward objective for SCPO (SCPO policy loss)
        """
        obs, act, adv, logp_old = data['obs'], data['act'], data['adv'], data['logp']
        
        # Policy loss 
        pi, logp = cur_pi(obs, act)
        ratio = torch.exp(logp - logp_old)
        loss_pi = -(ratio * adv).mean()
        
        # Useful extra info
        approx_kl = (logp_old - logp).mean().item()
        ent = pi.entropy().mean().item()
        pi_info = dict(kl=approx_kl, ent=ent)
        
        return loss_pi, pi_info
        
    # Set up function for computing value loss
    def compute_loss_v(data):
        obs, ret = data['obs'], data['ret']
        return ((ac.v(obs) - ret)**2).mean()
    
    # Set up function for computing cost loss 
    def compute_loss_vc(data):
        obs, cost_ret = data['obs'], data['cost_ret']
        
        # down sample the imbalanced data 
        cost_ret_positive = cost_ret[cost_ret > 0]
        obs_positive = obs[cost_ret > 0]
        
        cost_ret_zero = cost_ret[cost_ret == 0]
        obs_zero = obs[cost_ret == 0]
        
        if len(cost_ret_zero) > 0:
            frac = len(cost_ret_positive) / len(cost_ret_zero) 
            
            if frac < 1. :# Fraction of elements to keep
                indices = np.random.choice(len(cost_ret_zero), size=int(len(cost_ret_zero)*frac), replace=False)
                cost_ret_zero_downsample = cost_ret_zero[indices]
                obs_zero_downsample = obs_zero[indices]
                
                # concatenate 
                obs_downsample = torch.cat((obs_positive, obs_zero_downsample), dim=0)
                cost_ret_downsample = torch.cat((cost_ret_positive, cost_ret_zero_downsample), dim=0)
            else:
                # no need to downsample 
                obs_downsample = obs
                cost_ret_downsample = cost_ret
        else:
            # no need to downsample 
            obs_downsample = obs
            cost_ret_downsample = cost_ret
            
        # downsample cost return zero 
        return ((ac.vc(obs_downsample) - cost_ret_downsample)**2).mean()

    # Set up optimizers for policy and value function
    vf_optimizer = Adam(ac.v.parameters(), lr=vf_lr)
    vcf_optimizer = Adam(ac.vc.parameters(), lr=vcf_lr)

    # Set up model saving
    if model_save:
        logger.setup_pytorch_saver(ac)

    def update():
        data = buf.get()

        # log the loss objective and cost function and value function for old policy
        pi_l_old, pi_info_old = compute_loss_pi(data, ac.pi)
        pi_l_old = pi_l_old.item()
        surr_cost_old = compute_cost_pi(data, ac.pi)
        surr_cost_old = surr_cost_old.item()
        v_l_old = compute_loss_v(data).item()


        # SCPO policy update core impelmentation 
        loss_pi, pi_info = compute_loss_pi(data, ac.pi)
        surr_cost = compute_cost_pi(data, ac.pi)
        
        # get Hessian for KL divergence
        kl_div = compute_kl_pi(data, ac.pi)
        Hx = lambda x: auto_hession_x(kl_div, ac.pi, torch.FloatTensor(x).to(device))
        
        # linearize the loss objective and cost function
        g = auto_grad(loss_pi, ac.pi) # get the loss flatten gradient evaluted at pi old 
        b = auto_grad(surr_cost, ac.pi) # get the cost flatten gradient evaluted at pi old
        
        # get the Episode cost
        EpLen = logger.get_stats('EpLen')[0]
        EpMaxCost = logger.get_stats('EpMaxCost')[0]
        
        # cost constraint linearization
        '''
        original fixed target cost, in the context of mean adv of epochs
        '''
        # c = EpMaxCost - target_cost 
        # rescale  = EpLen
        # c /= (rescale + EPS)
        
        '''
        fixed target cost, in the context of sum adv of epoch
        '''
        c = EpMaxCost - target_cost
        
        # core calculation for SCPO
        Hinv_g   = cg(Hx, g)             # Hinv_g = H \ g        
        approx_g = Hx(Hinv_g)           # g
        # q        = np.clip(Hinv_g.T @ approx_g, 0.0, None)  # g.T / H @ g
        q        = Hinv_g.T @ approx_g
        
        # solve QP
        # decide optimization cases (feas/infeas, recovery)
        # Determine optim_case (switch condition for calculation,
        # based on geometry of constrained optimization problem)
        if b.T @ b <= 1e-8 and c < 0:
            Hinv_b, r, s, A, B = 0, 0, 0, 0, 0
            optim_case = 4
        else:
            # cost grad is nonzero: SCPO update!
            Hinv_b = cg(Hx, b)                # H^{-1} b
            r = Hinv_b.T @ approx_g          # b^T H^{-1} g
            s = Hinv_b.T @ Hx(Hinv_b)        # b^T H^{-1} b
            A = q - r**2 / s            # should be always positive (Cauchy-Shwarz)
            B = 2*target_kl - c**2 / s  # does safety boundary intersect trust region? (positive = yes)

            # c < 0: feasible

            if c < 0 and B < 0:
                # point in trust region is feasible and safety boundary doesn't intersect
                # ==> entire trust region is feasible
                optim_case = 3
            elif c < 0 and B >= 0:
                # x = 0 is feasible and safety boundary intersects
                # ==> most of trust region is feasible
                optim_case = 2
            elif c >= 0 and B >= 0:
                # x = 0 is infeasible and safety boundary intersects
                # ==> part of trust region is feasible, recovery possible
                optim_case = 1
                print(colorize(f'Alert! Attempting feasible recovery!', 'yellow', bold=True))
            else:
                # x = 0 infeasible, and safety halfspace is outside trust region
                # ==> whole trust region is infeasible, try to fail gracefully
                optim_case = 0
                print(colorize(f'Alert! Attempting INFEASIBLE recovery!', 'red', bold=True))
        
        print(colorize(f'optim_case: {optim_case}', 'magenta', bold=True))
        
        
        # get optimal theta-theta_k direction
        if optim_case in [3,4]:
            lam = np.sqrt(q / (2*target_kl))
            nu = 0
        elif optim_case in [1,2]:
            LA, LB = [0, r /c], [r/c, np.inf]
            LA, LB = (LA, LB) if c < 0 else (LB, LA)
            proj = lambda x, L : max(L[0], min(L[1], x))
            lam_a = proj(np.sqrt(A/B), LA)
            lam_b = proj(np.sqrt(q/(2*target_kl)), LB)
            f_a = lambda lam : -0.5 * (A / (lam+EPS) + B * lam) - r*c/(s+EPS)
            f_b = lambda lam : -0.5 * (q / (lam+EPS) + 2 * target_kl * lam)
            lam = lam_a if f_a(lam_a) >= f_b(lam_b) else lam_b
            # nu = max(0, lam * c - r) / (np.clip(s,0.,None)+EPS)
            nu = max(0, lam * c - r) / (s+EPS)
        else:
            lam = 0
            # nu = np.sqrt(2 * target_kl / (np.clip(s,0.,None)+EPS))
            nu = np.sqrt(2 * target_kl / (s+EPS))
            
        # normal step if optim_case > 0, but for optim_case =0,
        # perform infeasible recovery: step to purely decrease cost
        x_direction = (1./(lam+EPS)) * (Hinv_g + nu * Hinv_b) if optim_case > 0 else nu * Hinv_b
        
        # copy an actor to conduct line search 
        actor_tmp = copy.deepcopy(ac.pi)
        def set_and_eval(step):
            new_param = get_net_param_np_vec(ac.pi) - step * x_direction
            assign_net_param_from_flat(new_param, actor_tmp)
            kl = compute_kl_pi(data, actor_tmp)
            pi_l, _ = compute_loss_pi(data, actor_tmp)
            surr_cost = compute_cost_pi(data, actor_tmp)
            
            return kl, pi_l, surr_cost
        
        # update the policy such that the KL diveragence constraints are satisfied and loss is decreasing
        for j in range(backtrack_iters):
            try:
                kl, pi_l_new, surr_cost_new = set_and_eval(backtrack_coeff**j)
            except:
                import ipdb; ipdb.set_trace()
            
            if (kl.item() <= target_kl and
                (pi_l_new.item() <= pi_l_old if optim_case > 1 else True) and # if current policy is feasible (optim>1), must preserve pi loss
                # surr_cost_new - surr_cost_old <= max(-c,0)):
                surr_cost_new - surr_cost_old <= max(-c,-cost_reduction)):
                
                print(colorize(f'Accepting new params at step %d of line search.'%j, 'green', bold=False))
                
                # update the policy parameter 
                new_param = get_net_param_np_vec(ac.pi) - backtrack_coeff**j * x_direction
                assign_net_param_from_flat(new_param, ac.pi)
                
                loss_pi, pi_info = compute_loss_pi(data, ac.pi) # re-evaluate the pi_info for the new policy
                surr_cost = compute_cost_pi(data, ac.pi) # re-evaluate the surr_cost for the new policy
                break
            if j==backtrack_iters-1:
                print(colorize(f'Line search failed! Keeping old params.', 'yellow', bold=False))

        # Value function learning
        for i in range(train_v_iters):
            vf_optimizer.zero_grad()
            loss_v = compute_loss_v(data)
            loss_v.backward()
            mpi_avg_grads(ac.v)    # average grads across MPI processes
            vf_optimizer.step()
            
        # Cost value function learning
        for i in range(train_vc_iters):
            vcf_optimizer.zero_grad()
            loss_vc = compute_loss_vc(data)
            loss_vc.backward()
            mpi_avg_grads(ac.vc)    # average grads across MPI processes
            vcf_optimizer.step()

        # Log changes from update        
        kl, ent = pi_info['kl'], pi_info_old['ent']
        logger.store(LossPi=pi_l_old, LossV=v_l_old, LossCost=surr_cost_old,
                     KL=kl, Entropy=ent,
                     DeltaLossPi=(loss_pi.item() - pi_l_old),
                     DeltaLossV=(loss_v.item() - v_l_old),
                     DeltaLossCost=(surr_cost.item() - surr_cost_old))

    # Prepare for interaction with environment
    start_time = time.time()
    
    o = env.reset()
    ep_ret, ep_len, ep_cost, ep_cost_ret = np.zeros(env_num), np.zeros(env_num, dtype=np.int16), np.zeros(env_num), np.zeros(env_num)
    cum_cost = 0 
    
    max_ep_len_ret = np.zeros(env_num)
    
    M = torch.zeros(env_num, 1, dtype=torch.float32).to(device) # initialize the current maximum cost
    o_aug = torch.cat((o, M), axis=1) # augmented observation = observation + M 
    first_step = np.ones(env_num) # flag for the first step of each episode

    # Main loop: collect experience in env and update/log each epoch
    for epoch in range(epochs):
        for t in range(max_ep_len):
            a, v, vc, logp, mu, logstd = ac.step(torch.as_tensor(o_aug, dtype=torch.float32))
            
            next_o, r, d, info = env.step(a)
            assert 'cost' in info.keys()  
            
            cost_increase = info['cost']
            M_next = info['cost']
            for i in range(env_num):
                if first_step[i]:
                    first_step[i] = False
                else:
                    cost_increase[i] = max(info['cost'][i] - M[i], 0)
                    M_next[i] = M[i] + cost_increase[i]
             
            # Track cumulative cost over training
            cum_cost += info['cost'].cpu().numpy().squeeze().sum()
            ep_ret += r.cpu().numpy().squeeze()
            max_ep_len_ret += r.cpu().numpy().squeeze()
            ep_cost_ret += info['cost'].cpu().numpy().squeeze() * (gamma ** t) # useless metrics for scpo
            ep_len += 1
            
            assert ep_cost.shape == info['cost'].cpu().numpy().squeeze().shape
            ep_cost += info['cost'].cpu().numpy().squeeze()

            # save and log
            buf.store(o_aug, a, r, v, logp, cost_increase, vc, mu, logstd)
            logger.store(VVals=v.cpu().numpy())
            
            # Update obs (critical!)
            # o = next_o
            M = M_next
            o_aug = torch.cat((next_o, M_next.view(-1,1)), axis=1)
            
            timeout = (t + 1) == max_ep_len
            terminal = d.cpu().numpy().any() > 0 or timeout

            if terminal:
                # if trajectory didn't reach terminal state, bootstrap value target
                _, v, vc, _, _, _ = ac.step(o_aug)
                if timeout:
                    done = np.ones(env_num) # every environment needs to finish path
                    # logger.store(EpRet=ep_ret, EpLen=ep_len, EpCost=ep_cost)
                    logger.store(EpRet=ep_ret[np.where(ep_len == max_ep_len)],
                                 EpLen=ep_len[np.where(ep_len == max_ep_len)],
                                 EpCostRet=ep_cost_ret[np.where(ep_len == max_ep_len)],
                                 EpCost=ep_cost[np.where(ep_len == max_ep_len)],
                                 EpMaxCost=M.cpu().numpy()[np.where(ep_len == max_ep_len)])
                    logger.store(MaxEpLenRet=max_ep_len_ret)
                    buf.finish_path(v, vc, done)
                    # reset environment 
                    o = env.reset()
                    ep_ret, ep_len, ep_cost, ep_cost_ret = np.zeros(env_num), np.zeros(env_num, dtype=np.int16), np.zeros(env_num), np.zeros(env_num)
                    max_ep_len_ret = np.zeros(env_num)
                    M = torch.zeros(env_num, 1, dtype=torch.float32).to(device) # initialize the current maximum cost
                    o_aug = torch.cat((o, M.view(-1,1)), axis=1) # augmented observation = observation + M 
                    first_step = np.ones(env_num)
                else:
                    # trajectory finished for some environment
                    done = d.cpu().numpy() # finish path for certain environments
                    v[np.where(done == 1)] = torch.zeros(np.where(done == 1)[0].shape[0]).to(device)
                    vc[np.where(done == 1)] = torch.zeros(np.where(done == 1)[0].shape[0]).to(device)
                    
                    logger.store(EpRet=ep_ret[np.where(done == 1)], 
                                 EpLen=ep_len[np.where(done == 1)],
                                 EpCostRet=ep_cost_ret[np.where(done == 1)], 
                                 EpCost=ep_cost[np.where(done == 1)],
                                 EpMaxCost=M.cpu().numpy()[np.where(done == 1)])
                    ep_ret[np.where(done == 1)], ep_len[np.where(done == 1)], ep_cost[np.where(done == 1)], ep_cost_ret[np.where(done == 1)]\
                        =   np.zeros(np.where(done == 1)[0].shape[0]), \
                            np.zeros(np.where(done == 1)[0].shape[0]), \
                            np.zeros(np.where(done == 1)[0].shape[0]), \
                            np.zeros(np.where(done == 1)[0].shape[0])
                    
<<<<<<< HEAD
=======
                    buf.finish_path(v, vc, done)
                       
                    # only reset observations for those done environments 
>>>>>>> 95845910
                    o = env.reset_done()[np.where(done==1)]
                    M[np.where(done == 1)] = torch.zeros((len(np.where(done==1)))).to(device)
                    o_aug[np.where(done == 1)] = torch.cat((o, M[np.where(done == 1)].view(-1,1)), axis=1)
                    first_step[np.where(done == 1)] = np.ones((len(np.where(done==1))))

        # Save model
        if ((epoch % save_freq == 0) or (epoch == epochs-1)) and model_save:
            logger.save_state({'env': env}, None)

        # Perform SCPO update!
        update()
        
        #=====================================================================#
        #  Cumulative cost calculations                                       #
        #=====================================================================#
        cumulative_cost = mpi_sum(cum_cost)
        cost_rate = cumulative_cost / ((epoch+1)*local_steps_per_epoch)

        # Log info about epoch
        logger.log_tabular('Epoch', epoch)
        logger.log_tabular('EpRet', average_only=True)
        logger.log_tabular('MaxEpLenRet', average_only=True)
        logger.log_tabular('EpCost', average_only=True)
        logger.log_tabular('EpMaxCost', average_only=True)
        logger.log_tabular('EpLen', average_only=True)
        logger.log_tabular('CumulativeCost', cumulative_cost)
        logger.log_tabular('CostRate', cost_rate)
        logger.log_tabular('VVals', average_only=True)
        logger.log_tabular('TotalEnvInteracts', (epoch+1)*local_steps_per_epoch)
        logger.log_tabular('LossPi', average_only=True)
        logger.log_tabular('LossV', average_only=True)
        logger.log_tabular('LossCost', average_only=True)
        logger.log_tabular('DeltaLossPi', average_only=True)
        logger.log_tabular('DeltaLossV', average_only=True)
        logger.log_tabular('DeltaLossCost', average_only=True)
        logger.log_tabular('Entropy', average_only=True)
        logger.log_tabular('KL', average_only=True)
        logger.log_tabular('Time', time.time()-start_time)
        logger.dump_tabular()
        
        
def create_env(args):
    # env =  safe_rl_envs_Engine(configuration(args.task))
    #! TODO: make engine configurable
    config = {
        'num_envs':args.env_num,
        '_seed':args.seed,
        }
    env = safe_rl_envs_Engine(config)
    return env


if __name__ == '__main__':
    import argparse
    parser = argparse.ArgumentParser()    
    parser.add_argument('--task', type=str, default='Goal_Point_8Hazards')
<<<<<<< HEAD
    parser.add_argument('--target_cost', type=float, default=-0.1) # the cost limit for the environment
=======
    parser.add_argument('--target_cost', type=float, default=-0.05) # the cost limit for the environment
>>>>>>> 95845910
    parser.add_argument('--target_kl', type=float, default=0.02) # the kl divergence limit for SCPO
    parser.add_argument('--cost_reduction', type=float, default=0.) # the cost_reduction limit when current policy is infeasible
    parser.add_argument('--hid', type=int, default=64)
    parser.add_argument('--l', type=int, default=2)
    parser.add_argument('--gamma', type=float, default=0.99)
    parser.add_argument('--seed', '-s', type=int, default=0)
    parser.add_argument('--cpu', type=int, default=1)
    parser.add_argument('--env_num', type=int, default=400)
    parser.add_argument('--max_ep_len', type=int, default=1000)
    parser.add_argument('--epochs', type=int, default=50)
    parser.add_argument('--exp_name', type=str, default='scpo_fixed')
    parser.add_argument('--model_save', action='store_true')
    args = parser.parse_args()

    mpi_fork(args.cpu)  # run parallel code with mpi
    
    exp_name = args.task + '_' + args.exp_name \
                + '_' + 'kl' + str(args.target_kl) \
                + '_' + 'target_cost' + str(args.target_cost) \
                + '_' + 'epoch' + str(args.epochs) \
                + '_' + 'step' + str(args.max_ep_len * args.env_num)
    logger_kwargs = setup_logger_kwargs(exp_name, args.seed)
    
    t = time.time()
    # whether to save model
    model_save = True if args.model_save else False
    scpo(lambda : create_env(args), actor_critic=core.MLPActorCritic,
        ac_kwargs=dict(hidden_sizes=[args.hid]*args.l), gamma=args.gamma, 
        seed=args.seed, env_num=args.env_num, max_ep_len=args.max_ep_len, epochs=args.epochs,
        logger_kwargs=logger_kwargs, target_cost=args.target_cost, 
        model_save=model_save, target_kl=args.target_kl, cost_reduction=args.cost_reduction)
    print("finish ", time.time() - t)
    num_envs = 1
    config = {'num_envs':num_envs,
              '_seed':0}
    env = safe_rl_envs_Engine(config)

    obs = env.reset()
    t = time.time()

    images = []
    model_path = '/home/yifan/guardX/guardX/safe_rl_libX/scpo/logs/Goal_Point_8Hazards_scpo_fixed_kl0.02_target_cost-0.05_epoch50_step400000/Goal_Point_8Hazards_scpo_fixed_kl0.02_target_cost-0.05_epoch50_step400000_s0/pyt_save/model.pt'
    ac = torch.load(model_path)
    total_reward = 0
    print("start")
    M = torch.zeros(num_envs, 1, dtype=torch.float32).to(device) # initialize the current maximum cost
    o_aug = torch.cat((obs, M), axis=1)
    first_step = True
    for i in range(2000):
        print(i)
        a, v, vc, logp, mu, logstd = ac.step(o_aug)
        # import ipdb;ipdb.set_trace()
        obs, reward, done, info = env.step(a)
        # import ipdb;ipdb.set_trace()
        total_reward += reward
        env.render()
        if done.cpu().numpy().any() > 0:
            print("#######")
            obs = env.reset_done()
            # import ipdb;ipdb.set_trace()
        if first_step:
            # the first step of each episode 
            cost_increase = info['cost']
            M_next = info['cost'][None,:]
            first_step = False
        else:
            # the second and forward step of each episode
            cost_increase = max(info['cost'] - M, 0)
            M_next = M + cost_increase 
        
        # Update obs (critical!)
        # o = next_o
        # import ipdb;ipdb.set_trace()
        o_aug = torch.cat((obs, M_next), axis=1)
    print("finish ", time.time() - t)<|MERGE_RESOLUTION|>--- conflicted
+++ resolved
@@ -715,12 +715,6 @@
                             np.zeros(np.where(done == 1)[0].shape[0]), \
                             np.zeros(np.where(done == 1)[0].shape[0])
                     
-<<<<<<< HEAD
-=======
-                    buf.finish_path(v, vc, done)
-                       
-                    # only reset observations for those done environments 
->>>>>>> 95845910
                     o = env.reset_done()[np.where(done==1)]
                     M[np.where(done == 1)] = torch.zeros((len(np.where(done==1)))).to(device)
                     o_aug[np.where(done == 1)] = torch.cat((o, M[np.where(done == 1)].view(-1,1)), axis=1)
@@ -777,11 +771,7 @@
     import argparse
     parser = argparse.ArgumentParser()    
     parser.add_argument('--task', type=str, default='Goal_Point_8Hazards')
-<<<<<<< HEAD
-    parser.add_argument('--target_cost', type=float, default=-0.1) # the cost limit for the environment
-=======
     parser.add_argument('--target_cost', type=float, default=-0.05) # the cost limit for the environment
->>>>>>> 95845910
     parser.add_argument('--target_kl', type=float, default=0.02) # the kl divergence limit for SCPO
     parser.add_argument('--cost_reduction', type=float, default=0.) # the cost_reduction limit when current policy is infeasible
     parser.add_argument('--hid', type=int, default=64)
